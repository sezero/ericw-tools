--- conflicted
+++ resolved
@@ -128,14 +128,10 @@
     }
 };
 
-<<<<<<< HEAD
 struct texdata_t {
     std::string     name;
     int32_t         flags, value;
 };
-=======
-using texname_t = std::string;
->>>>>>> 99f1da85
 
 typedef struct mapdata_s {
     /* Arrays of actual items */
@@ -143,11 +139,7 @@
     std::vector<mapbrush_t> brushes;
     std::vector<mapentity_t> entities;
     std::vector<qbsp_plane_t> planes;
-<<<<<<< HEAD
     std::vector<texdata_t> miptex;
-=======
-    std::vector<texname_t> miptex;
->>>>>>> 99f1da85
     std::vector<mtexinfo_t> mtexinfos;
     
     /* quick lookup for texinfo */
@@ -170,13 +162,8 @@
     // Final, exported data
     std::vector<gtexinfo_t> exported_texinfos;
     std::vector<dplane_t> exported_planes;
-<<<<<<< HEAD
-    std::vector<mleaf_t> exported_leafs_bsp29;
-    std::vector<bsp2_dnode_t> exported_nodes_bsp29;
-=======
     std::vector<mleaf_t> exported_leafs;
     std::vector<bsp2_dnode_t> exported_nodes;
->>>>>>> 99f1da85
     std::vector<uint32_t> exported_marksurfaces;
     std::vector<bsp2_dclipnode_t> exported_clipnodes;
     std::vector<bsp2_dedge_t> exported_edges;
@@ -190,10 +177,7 @@
     // bspx data
     std::vector<uint8_t> exported_lmshifts;
     bool needslmshifts = false;
-<<<<<<< HEAD
-=======
     std::vector<uint8_t> exported_bspxbrushes;
->>>>>>> 99f1da85
 
     // helpers
     const std::string &miptexTextureName(int mt) const {
