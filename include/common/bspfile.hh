--- conflicted
+++ resolved
@@ -51,23 +51,6 @@
 #define MAX_ENT_KEY   32
 #define MAX_ENT_VALUE 1024
 
-<<<<<<< HEAD
-=======
-struct bspversion_t
-{
-    /* identifier value, the first int32_t in the header */
-    int32_t ident;
-    /* version value, if supported; use NO_VERSION if a version is not required */
-    int32_t version;
-    /* short name used for command line args, etc */
-    const char *short_name;
-    /* full display name for printing */
-    const char *name;
-    bool hexen2;
-    bool quake2;
-};
-
->>>>>>> 99f1da85
 #define NO_VERSION      -1
 
 #define BSPVERSION     29
@@ -78,34 +61,6 @@
 #define Q2_BSPVERSION  38
 #define Q2_QBISMIDENT  (('P'<<24)+('S'<<16)+('B'<<8)+'Q')
 
-<<<<<<< HEAD
-=======
-extern const bspversion_t bspver_generic;
-extern const bspversion_t bspver_q1;
-extern const bspversion_t bspver_h2;
-extern const bspversion_t bspver_h2bsp2;
-extern const bspversion_t bspver_h2bsp2rmq;
-extern const bspversion_t bspver_bsp2;
-extern const bspversion_t bspver_bsp2rmq;
-extern const bspversion_t bspver_hl;
-extern const bspversion_t bspver_q2;
-extern const bspversion_t bspver_qbism;
-
-/* table of supported versions */
-constexpr const bspversion_t *const bspversions[] = {
-    &bspver_generic,
-    &bspver_q1,
-    &bspver_h2,
-    &bspver_h2bsp2,
-    &bspver_h2bsp2rmq,
-    &bspver_bsp2,
-    &bspver_bsp2rmq,
-    &bspver_hl,
-    &bspver_q2,
-    &bspver_qbism
-};
-
->>>>>>> 99f1da85
 typedef struct {
     int32_t fileofs;
     int32_t filelen;
@@ -253,25 +208,15 @@
 #define CONTENTS_SKY   -6
 #define CONTENTS_MIN   CONTENTS_SKY
 
-<<<<<<< HEAD
 #define CONTENTS_HINT   -7      /* compiler internal use only */
 #define CONTENTS_CLIP   -8      /* compiler internal use only */
-=======
-#define CONTENTS_CLIP   -7      /* compiler internal use only */
-#define CONTENTS_HINT   -8      /* compiler internal use only */
->>>>>>> 99f1da85
 #define CONTENTS_ORIGIN -9      /* compiler internal use only */
 #define CONTENTS_DETAIL -10     /* compiler internal use only */
 #define CONTENTS_DETAIL_ILLUSIONARY -11 /* compiler internal use only */
 #define CONTENTS_DETAIL_FENCE        -12   /* compiler internal use only */
 #define CONTENTS_ILLUSIONARY_VISBLOCKER -13
-<<<<<<< HEAD
 //#define CONTENTS_FENCE  -15     /* compiler internal use only */
 //#define CONTENTS_LADDER -16     /* reserved for engine use */
-=======
-#define CONTENTS_FENCE  -15     /* compiler internal use only */
-#define CONTENTS_LADDER -16     /* reserved for engine use */
->>>>>>> 99f1da85
 
 // Q2 contents (from qfiles.h)
 
@@ -924,11 +869,8 @@
     
     uint8_t dpop[256];
 };
-<<<<<<< HEAD
 
 struct bspversion_t;
-=======
->>>>>>> 99f1da85
 
 struct mbsp_t {
     const bspversion_t *loadversion;
